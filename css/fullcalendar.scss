/**
 * Calendar App
 *
 * @copyright 2020 Georg Ehrke <oc.list@georgehrke.com>
 *
 * @author Georg Ehrke
 *
 * This library is free software; you can redistribute it and/or
 * modify it under the terms of the GNU AFFERO GENERAL PUBLIC LICENSE
 * License as published by the Free Software Foundation; either
 * version 3 of the License, or any later version.
 *
 * This library is distributed in the hope that it will be useful,
 * but WITHOUT ANY WARRANTY; without even the implied warranty of
 * MERCHANTABILITY or FITNESS FOR A PARTICULAR PURPOSE.  See the
 * GNU AFFERO GENERAL PUBLIC LICENSE for more details.
 *
 * You should have received a copy of the GNU Affero General Public
 * License along with this library.  If not, see <http://www.gnu.org/licenses/>.
 *
 */

/** Override some FullCalendar CSS vars: */
:root {
	--fc-small-font-size: 0.875em;
	--fc-page-bg-color: var(--color-main-background) !important;
	--fc-neutral-bg-color: var(--color-background-dark) !important;
	--fc-neutral-text-color: var(--color-text-lighter) !important;
	--fc-border-color: var(--color-border) !important;

	--fc-daygrid-event-dot-width: 10px !important;

	--fc-event-bg-color: var(--color-primary);
	--fc-event-border-color: var(--color-primary-text);
	--fc-event-text-color: var(--color-primary-text);
	--fc-event-selected-overlay-color: var(--color-box-shadow);

	--fc-event-resizer-thickness: 8px;
	--fc-event-resizer-dot-total-width: 8px;
	--fc-event-resizer-dot-border-width: 1px;

	--fc-non-business-color: var(--color-background-dark);
	--fc-bg-event-color: var(--color-primary);
	--fc-bg-event-opacity: 0.3;
	--fc-highlight-color: rgba(188, 232, 241, 0.3); // TODO - use some color css var from us?
	--fc-today-bg-color: var(--color-main-background) !important;
	--fc-now-indicator-color: red;
	--fc-list-event-hover-bg-color: var(--color-background-hover) !important;
}

.fc {
	font-family: var(--font-face) !important;
}

// ### FullCalendar Grid adjustments
// Make the labels lighter
.fc-timegrid-axis-frame,
.fc-timegrid-slot-label,
.fc-col-header-cell a {
	color: var(--color-text-lighter) !important;
}

// Remove dotted half-lines
<<<<<<< HEAD
.fc .fc-timegrid-slot-minor {
	border-top-style: none !important;
=======
.fc .fc-timegrid-slot-minor { 
	border-top-style: none !important; 
>>>>>>> e864f387
}

// Center the date in month view
.fc-daygrid-day-top {
	justify-content: center;
}

// Override Nextcloud styles which highlight table rows on hover
.fc-state-highlight.fc-day-number,
.fc tbody tr,
.fc tbody tr:hover,
.fc tbody tr:focus {
	background: inherit !important;
}

// Today highlighting
.fc-day-today {
	&.fc-col-header-cell {
		a, span {
			background-color: var(--color-primary);
			color: var(--color-primary-text) !important;
			border-radius: var(--border-radius-pill);
			padding: 2px 6px;
			font-weight: bold;
		}
	}

	.fc-daygrid-day-number {
		background: var(--color-primary);
		color: var(--color-primary-text);
		border-radius: 50%;
		margin: 4px;
		width: 24px;
		height: 24px;
		text-align: center;
		font-weight: bold !important;
		padding: 0 !important;
	}
}

// Fix list table
.fc-list-table td {
	white-space: normal;
	word-break: break-word;
}

// highlight current day
.fc .fc-daygrid-day.fc-day-today,
.fc .fc-timegrid-col.fc-day-today {
	background-color: var(--color-primary-light) !important;
	background-clip: padding-box;
}

// emphasize current month in month view
.fc-daygrid-day.fc-day.fc-day-other,
.fc .fc-daygrid-day.fc-day-today.fc-day-other {
	background-color: var(--color-background-dark) !important;
	background-clip: padding-box;
	border: 1px solid var(--color-background-darker);
	.fc-daygrid-day-top {
		opacity: 0.6;
	}
}

// ### FullCalendar Event adjustments
.fc-event {
	padding-left: 3px;

	&.fc-event-nc-task-completed,
	&.fc-event-nc-tentative,
	&.fc-event-nc-cancelled {
		opacity: .5;
	}

	&.fc-event-nc-task-completed,
	&.fc-event-nc-cancelled {
		.fc-event-title,
		.fc-list-event-title {
			text-decoration: line-through !important;
		}
	}

	.fc-event-title {
		text-overflow: ellipsis;
	}

	// Reminder icon on events with alarms set
	.fc-event-nc-alarms {
		.icon-event-reminder {
			background-color: inherit;
			background-position: right;
			position: absolute;
			top: 0;
			right: 0;
			&--light {
				background-image: var(--icon-calendar-reminder-fffffe)
			}
			&--dark {
				background-image: var(--icon-calendar-reminder-000001)
			}
		}
	}

	// Checkboxes for Tasks
	.fc-event-title-container {
		display: flex;
		align-content: center;

		.fc-event-title-checkbox {
			margin: 6px 4px 0 0;
			line-height: 1;
		}
	}

	.fc-list-event-checkbox {
		margin: 2px 4px 0 -2px;
		line-height: 1;
	}

	.fc-daygrid-event-checkbox {
		margin: 2px 4px 0 4px;
		line-height: 1;
	}

	.fc-list-event-location span,
	.fc-list-event-description span {
		overflow: hidden;
		text-overflow: ellipsis;
		display: -webkit-box;
		-webkit-line-clamp: 3;
		-webkit-box-orient: vertical;
		white-space: pre-wrap;
		max-width: 25vw;
	}

	@media only screen and (max-width: 767px) {
		.fc-list-event-location,
		.fc-list-event-description {
			display: none;
		}
	}
}

.fc-list-empty {
	.fc-list-empty-cushion {
		display: none;
	}

	.empty-content {
		margin-top: 0 !important;
	}
}

// Fix week view
.fc-col-header-cell {
	word-break: break-word;
	white-space: normal;
}
.fc-timeGridWeek-view {
	.fc-daygrid-more-link {
		word-break: break-all;
		white-space: normal;
	}

	.fc-day-today {
		&.fc-col-header-cell {
			background-color: var(--color-primary-light);
		}

		.fc-timegrid-col-frame {
			background-color: var(--color-primary-light);
		}

		.fc-daygrid-day-frame {
			background-color: var(--color-primary-light);
		}

		.fc-event {
			box-shadow: 0px 0px 0px 1px var(--color-primary-light) !important;
		}
	}
}

.fc-v-event {
	min-height: 4em;

	&.fc-timegrid-event-short {
		min-height: 2em;
	}

	.fc-event-title {
		white-space: initial;
	}
}

// Fix Month view
.fc-dayGridMonth-view {
	.fc-daygrid-more-link {
		word-break: break-word;
		white-space: normal;
	}
	.fc-daygrid-day-frame {
		min-height: 150px !important;
	}
}
.fc-daygrid-day-events {
	position:relative !important;
}<|MERGE_RESOLUTION|>--- conflicted
+++ resolved
@@ -61,13 +61,8 @@
 }
 
 // Remove dotted half-lines
-<<<<<<< HEAD
 .fc .fc-timegrid-slot-minor {
 	border-top-style: none !important;
-=======
-.fc .fc-timegrid-slot-minor { 
-	border-top-style: none !important; 
->>>>>>> e864f387
 }
 
 // Center the date in month view
