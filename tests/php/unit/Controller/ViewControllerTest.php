--- conflicted
+++ resolved
@@ -106,17 +106,13 @@
 				['calendar', 'slotDuration', '00:30:00', 'defaultSlotDuration'],
 				['calendar', 'defaultReminder', 'none', 'defaultDefaultReminder'],
 				['calendar', 'showTasks', 'yes', 'defaultShowTasks'],
-<<<<<<< HEAD
 				['calendar', 'syncTimeout', 'PT1M', 'PT1M'],
-				['calendar', 'installed_version', null, '1.0.0'],
-=======
 				['calendar', 'installed_version', '', '1.0.0'],
 				['calendar', 'hideEventExport', 'no', 'yes'],
 				['calendar', 'disableAppointments', 'no', 'no'],
 				['calendar', 'forceEventAlarmType', '', 'forceEventAlarmType'],
 				['dav', 'allow_calendar_link_subscriptions', 'yes', 'no'],
 				['calendar', 'showResources', 'yes', 'yes'],
->>>>>>> 9b2c4ddd
 			]);
 		$this->config->expects(self::exactly(11))
 			->method('getUserValue')
@@ -163,21 +159,6 @@
 		$this->initialStateService->expects(self::exactly(22))
 			->method('provideInitialState')
 			->withConsecutive(
-<<<<<<< HEAD
-				['calendar', 'app_version', '1.0.0'],
-				['calendar', 'event_limit', true],
-				['calendar', 'first_run', true],
-				['calendar', 'initial_view', 'timeGridWeek'],
-				['calendar', 'show_weekends', true],
-				['calendar', 'show_week_numbers', true],
-				['calendar', 'skip_popover', true],
-				['calendar', 'talk_enabled', true],
-				['calendar', 'timezone', 'Europe/Berlin'],
-				['calendar', 'slot_duration', '00:15:00'],
-				['calendar', 'show_tasks', false],
-				['calendar', 'sync_timeout', 'PT1M'],
-				['calendar', 'tasks_enabled', true]
-=======
 				['app_version', '1.0.0'],
 				['event_limit', true],
 				['first_run', true],
@@ -189,6 +170,7 @@
 				['talk_api_version', 'v4'],
 				['timezone', 'Europe/Berlin'],
 				['attachments_folder', '/Calendar'],
+				['calendar', 'sync_timeout', 'PT1M'],
 				['slot_duration', '00:15:00'],
 				['default_reminder', '00:10:00'],
 				['show_tasks', false],
@@ -208,7 +190,6 @@
 					],
 				]],
 				['show_resources', true],
->>>>>>> 9b2c4ddd
 			);
 
 		$response = $this->controller->index();
@@ -238,17 +219,13 @@
 				['calendar', 'slotDuration', '00:30:00', 'defaultSlotDuration'],
 				['calendar', 'defaultReminder', 'none', 'defaultDefaultReminder'],
 				['calendar', 'showTasks', 'yes', 'defaultShowTasks'],
-<<<<<<< HEAD
 				['calendar', 'syncTimeout', 'PT1M', 'PT1M'],
-				['calendar', 'installed_version', null, '1.0.0'],
-=======
 				['calendar', 'installed_version', '', '1.0.0'],
 				['calendar', 'hideEventExport', 'no', 'yes'],
 				['calendar', 'disableAppointments', 'no', 'no'],
 				['calendar', 'forceEventAlarmType', '', 'forceEventAlarmType'],
 				['dav', 'allow_calendar_link_subscriptions', 'yes', 'no'],
 				['calendar', 'showResources', 'yes', 'yes'],
->>>>>>> 9b2c4ddd
 			]);
 		$this->config->expects(self::exactly(11))
 			->method('getUserValue')
@@ -295,21 +272,6 @@
 		$this->initialStateService->expects(self::exactly(22))
 			->method('provideInitialState')
 			->withConsecutive(
-<<<<<<< HEAD
-				['calendar', 'app_version', '1.0.0'],
-				['calendar', 'event_limit', true],
-				['calendar', 'first_run', true],
-				['calendar', 'initial_view', $expectedView],
-				['calendar', 'show_weekends', true],
-				['calendar', 'show_week_numbers', true],
-				['calendar', 'skip_popover', true],
-				['calendar', 'talk_enabled', true],
-				['calendar', 'timezone', 'Europe/Berlin'],
-				['calendar', 'slot_duration', '00:15:00'],
-				['calendar', 'show_tasks', false],
-				['calendar', 'sync_timeout', 'PT1M'],
-				['calendar', 'tasks_enabled', false]
-=======
 				['app_version', '1.0.0'],
 				['event_limit', true],
 				['first_run', true],
@@ -321,6 +283,7 @@
 				['talk_api_version', 'v1'],
 				['timezone', 'Europe/Berlin'],
 				['attachments_folder', '/Calendar'],
+				['calendar', 'sync_timeout', 'PT1M'],
 				['slot_duration', '00:15:00'],
 				['default_reminder', '00:10:00'],
 				['show_tasks', false],
@@ -340,7 +303,6 @@
 					],
 				]],
 				['show_resources', true],
->>>>>>> 9b2c4ddd
 			);
 
 		$response = $this->controller->index();
