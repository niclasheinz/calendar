--- conflicted
+++ resolved
@@ -65,11 +65,7 @@
 	}
 
 	public function testPublicIndexWithBranding():void {
-<<<<<<< HEAD
-		$this->config->expects(self::exactly(10))
-=======
-		$this->config->expects(self::exactly(11))
->>>>>>> 9b2c4ddd
+		$this->config->expects(self::exactly(12))
 			->method('getAppValue')
 			->willReturnMap([
 				['calendar', 'eventLimit', 'yes', 'no'],
@@ -81,13 +77,9 @@
 				['calendar', 'slotDuration', '00:30:00', 'defaultSlotDuration'],
 				['calendar', 'defaultReminder', 'none', 'defaultDefaultReminder'],
 				['calendar', 'showTasks', 'yes', 'yes'],
-<<<<<<< HEAD
 				['calendar', 'syncTimeout', 'PT1M', 'defaultSyncTimeout'],
-				['calendar', 'installed_version', null, '1.0.0']
-=======
 				['dav', 'allow_calendar_link_subscriptions', 'yes', 'defaultCanSubscribeLink'],
 				['calendar', 'installed_version', '', '1.0.0']
->>>>>>> 9b2c4ddd
 			]);
 
 		$this->request->expects(self::once())
@@ -112,11 +104,7 @@
 			->with('imagePath456')
 			->willReturn('absoluteImagePath456');
 
-<<<<<<< HEAD
-		$this->initialStateService->expects(self::exactly(13))
-=======
-		$this->initialStateService->expects(self::exactly(17))
->>>>>>> 9b2c4ddd
+		$this->initialStateService->expects(self::exactly(18))
 			->method('provideInitialState')
 			->withConsecutive(
 				['calendar', 'app_version', '1.0.0'],
@@ -132,15 +120,11 @@
 				['calendar', 'slot_duration', 'defaultSlotDuration'],
 				['calendar', 'default_reminder', 'defaultDefaultReminder'],
 				['calendar', 'show_tasks', true],
-<<<<<<< HEAD
 				['calendar', 'sync_timeout', 'defaultSyncTimeout'],
-				['calendar', 'tasks_enabled', false]
-=======
 				['calendar', 'tasks_enabled', false],
 				['calendar', 'hide_event_export', false],
 				['calendar', 'can_subscribe_link', 'defaultCanSubscribeLink'],
 				['calendar', 'show_resources', false],
->>>>>>> 9b2c4ddd
 			);
 
 		$response = $this->controller->publicIndexWithBranding('');
@@ -177,13 +161,9 @@
 				['calendar', 'slotDuration', '00:30:00', 'defaultSlotDuration'],
 				['calendar', 'defaultReminder', 'none', 'defaultDefaultReminder'],
 				['calendar', 'showTasks', 'yes', 'defaultShowTasks'],
-<<<<<<< HEAD
 				['calendar', 'syncTimeout', 'PT1M', 'defaultSyncTimeout'],
-				['calendar', 'installed_version', null, '1.0.0']
-=======
 				['dav', 'allow_calendar_link_subscriptions', 'yes', 'defaultCanSubscribeLink'],
 				['calendar', 'installed_version', '', '1.0.0']
->>>>>>> 9b2c4ddd
 			]);
 		$this->request->expects(self::once())
 			->method('getServerProtocol')
@@ -207,11 +187,7 @@
 			->with('imagePath456')
 			->willReturn('absoluteImagePath456');
 
-<<<<<<< HEAD
-		$this->initialStateService->expects(self::exactly(13))
-=======
 		$this->initialStateService->expects(self::exactly(18))
->>>>>>> 9b2c4ddd
 			->method('provideInitialState')
 			->withConsecutive(
 				['calendar', 'app_version', '1.0.0'],
@@ -227,16 +203,12 @@
 				['calendar', 'slot_duration', 'defaultSlotDuration'],
 				['calendar', 'default_reminder', 'defaultDefaultReminder'],
 				['calendar', 'show_tasks', false],
-<<<<<<< HEAD
 				['calendar', 'sync_timeout', 'defaultSyncTimeout'],
-				['calendar', 'tasks_enabled', false]
-=======
 				['calendar', 'tasks_enabled', false],
 				['calendar', 'hide_event_export', false],
 				['calendar', 'can_subscribe_link', 'defaultCanSubscribeLink'],
 				['calendar', 'show_resources', false],
 				['calendar', 'is_embed', true],
->>>>>>> 9b2c4ddd
 			);
 
 		$response = $this->controller->publicIndexForEmbedding('');
