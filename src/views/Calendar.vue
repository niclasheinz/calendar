<!--
  - @copyright Copyright (c) 2020 Georg Ehrke <oc.list@georgehrke.com>
  - @copyright Copyright (c) 2022-2023 Informatyka Boguslawski sp. z o.o. sp.k., http://www.ib.pl/
  - @author Georg Ehrke <oc.list@georgehrke.com>
  -
  - @license AGPL-3.0-or-later
  -
  - This program is free software: you can redistribute it and/or modify
  - it under the terms of the GNU Affero General Public License as
  - published by the Free Software Foundation, either version 3 of the
  - License, or (at your option) any later version.
  -
  - This program is distributed in the hope that it will be useful,
  - but WITHOUT ANY WARRANTY; without even the implied warranty of
  - MERCHANTABILITY or FITNESS FOR A PARTICULAR PURPOSE. See the
  - GNU Affero General Public License for more details.
  -
  - You should have received a copy of the GNU Affero General Public License
  - along with this program. If not, see <http://www.gnu.org/licenses/>.
  -
  -->

<template>
	<NcContent app-name="calendar" :class="classNames">
		<AppNavigation v-if="!isEmbedded && !showEmptyCalendarScreen">
			<!-- Date Picker, View Buttons, Today Button -->
			<AppNavigationHeader :is-public="!isAuthenticatedUser" />
			<template #list>
				<AppNavigationSpacer />

				<!-- Calendar / Subscription List -->
				<CalendarList :is-public="!isAuthenticatedUser"
					:loading-calendars="loadingCalendars" />
				<CalendarListNew v-if="!loadingCalendars && isAuthenticatedUser"
					:disabled="loadingCalendars" />
				<EditCalendarModal />

				<!-- Appointment Configuration List -->
				<template v-if="!disableAppointments && isAuthenticatedUser">
					<AppNavigationSpacer />
					<AppointmentConfigList />
				</template>

				<!-- Trashbin -->
				<Trashbin v-if="hasTrashBin" />
			</template>
			<!-- Settings and import -->
			<template #footer>
				<Settings v-if="isAuthenticatedUser"
					:loading-calendars="loadingCalendars" />
			</template>
		</AppNavigation>
		<EmbedTopNavigation v-if="isEmbedded" />
		<AppContent>
			<CalendarGrid v-if="!showEmptyCalendarScreen"
				:is-authenticated-user="isAuthenticatedUser" />
			<EmptyCalendar v-else />
		</AppContent>
		<!-- Edit modal -->
		<router-view />
	</NcContent>
</template>

<script>
// Import vue components
import {
	NcAppNavigation as AppNavigation,
	NcAppNavigationSpacer as AppNavigationSpacer,
	NcAppContent as AppContent,
	NcContent,
} from '@nextcloud/vue'
import AppNavigationHeader from '../components/AppNavigation/AppNavigationHeader.vue'
import CalendarList from '../components/AppNavigation/CalendarList.vue'
import Settings from '../components/AppNavigation/Settings.vue'
import CalendarListNew from '../components/AppNavigation/CalendarList/CalendarListNew.vue'
import EmbedTopNavigation from '../components/AppNavigation/EmbedTopNavigation.vue'
import EmptyCalendar from '../components/EmptyCalendar.vue'
import CalendarGrid from '../components/CalendarGrid.vue'
import EditCalendarModal from '../components/AppNavigation/EditCalendarModal.vue'

// Import CalDAV related methods
import {
	initializeClientForPublicView,
	initializeClientForUserView,
} from '../services/caldavService.js'

// Import others
import { uidToHexColor } from '../utils/color.js'
import {
	dateFactory,
	getUnixTimestampFromDate,
	getYYYYMMDDFromFirstdayParam,
} from '../utils/date.js'
import getTimezoneManager from '../services/timezoneDataProviderService.js'
import logger from '../utils/logger.js'
import {
	mapGetters,
	mapState,
} from 'vuex'
import loadMomentLocalization from '../utils/moment.js'
import { loadState } from '@nextcloud/initial-state'
import {
	showWarning,
} from '@nextcloud/dialogs'
import '@nextcloud/dialogs/dist/index.css'
import Trashbin from '../components/AppNavigation/CalendarList/Trashbin.vue'
import AppointmentConfigList from '../components/AppNavigation/AppointmentConfigList.vue'

export default {
	name: 'Calendar',
	components: {
		AppointmentConfigList,
		CalendarGrid,
		EmptyCalendar,
		EmbedTopNavigation,
		Settings,
		CalendarList,
		AppNavigationHeader,
		NcContent,
		AppContent,
		AppNavigation,
		AppNavigationSpacer,
		CalendarListNew,
		Trashbin,
		EditCalendarModal,
	},
	data() {
		return {
			loadingCalendars: true,
			timeFrameCacheExpiryJob: null,
			showEmptyCalendarScreen: false,
			checkForUpdatesJob: null,
		}
	},
	computed: {
		...mapGetters({
			timezoneId: 'getResolvedTimezone',
			hasTrashBin: 'hasTrashBin',
			currentUserPrincipal: 'getCurrentUserPrincipal',
		},
		),
		...mapState({
			eventLimit: state => state.settings.eventLimit,
			skipPopover: state => state.settings.skipPopover,
			showWeekends: state => state.settings.showWeekends,
			showWeekNumbers: state => state.settings.showWeekNumbers,
			slotDuration: state => state.settings.slotDuration,
			defaultReminder: state => state.settings.defaultReminder,
			showTasks: state => state.settings.showTasks,
			timezone: state => state.settings.timezone,
			modificationCount: state => state.calendarObjects.modificationCount,
			disableAppointments: state => state.settings.disableAppointments,
			attachmentsFolder: state => state.settings.attachmentsFolder,
		}),
		defaultDate() {
			return getYYYYMMDDFromFirstdayParam(this.$route.params?.firstDay ?? 'now')
		},
		isEditable() {
			// We do not allow drag and drop when the editor is open.
			return !this.isPublicShare
				&& !this.isEmbedded
				&& this.$route.name !== 'EditPopoverView'
				&& this.$route.name !== 'EditSidebarView'
		},
		isSelectable() {
			return !this.isPublicShare && !this.isEmbedded
		},
		isAuthenticatedUser() {
			return !this.isPublicShare && !this.isEmbedded
		},
		isPublicShare() {
			return this.$route.name.startsWith('Public')
		},
		isEmbedded() {
			return this.$route.name.startsWith('Embed')
		},
		showHeader() {
			return this.isPublicShare && this.isEmbedded
		},
		classNames() {
			if (this.isEmbedded) {
				return 'app-calendar-public-embedded'
			}
			if (this.isPublicShare) {
				return 'app-calendar-public'
			}

			return null
		},
	},
	created() {
		this.timeFrameCacheExpiryJob = setInterval(() => {
			const timestamp = (getUnixTimestampFromDate(dateFactory()) - 60 * 10)
			const timeRanges = this.$store.getters.getAllTimeRangesOlderThan(timestamp)

			for (const timeRange of timeRanges) {
				this.$store.commit('removeTimeRange', {
					timeRangeId: timeRange.id,
				})
				this.$store.commit('deleteFetchedTimeRangeFromCalendar', {
					calendar: {
						id: timeRange.calendarId,
					},
					fetchedTimeRangeId: timeRange.id,
				})
			}
		}, 1000 * 60)
	},
	destroy() {
		clearInterval(this.timeFrameCacheExpiryJob)
		clearInterval(this.checkForUpdatesJob)
	},
	async beforeMount() {
		this.$store.commit('loadSettingsFromServer', {
			appVersion: loadState('calendar', 'app_version'),
			eventLimit: loadState('calendar', 'event_limit'),
			firstRun: loadState('calendar', 'first_run'),
			showWeekends: loadState('calendar', 'show_weekends'),
			showWeekNumbers: loadState('calendar', 'show_week_numbers'),
			skipPopover: loadState('calendar', 'skip_popover'),
			slotDuration: loadState('calendar', 'slot_duration'),
			defaultReminder: loadState('calendar', 'default_reminder'),
			talkEnabled: loadState('calendar', 'talk_enabled'),
			tasksEnabled: loadState('calendar', 'tasks_enabled'),
			timezone: loadState('calendar', 'timezone'),
			showTasks: loadState('calendar', 'show_tasks'),
<<<<<<< HEAD
			syncTimeout: loadState('calendar', 'sync_timeout'),
=======
			hideEventExport: loadState('calendar', 'hide_event_export'),
			forceEventAlarmType: loadState('calendar', 'force_event_alarm_type', false),
			disableAppointments: loadState('calendar', 'disable_appointments', false),
			canSubscribeLink: loadState('calendar', 'can_subscribe_link', false),
			attachmentsFolder: loadState('calendar', 'attachments_folder', false),
			showResources: loadState('calendar', 'show_resources', true),
>>>>>>> 9b2c4ddd
		})
		this.$store.dispatch('initializeCalendarJsConfig')

		if (this.$route.name.startsWith('Public') || this.$route.name.startsWith('Embed')) {
			await initializeClientForPublicView()
			const tokens = this.$route.params.tokens.split('-')
			const calendars = await this.$store.dispatch('getPublicCalendars', { tokens })
			this.loadingCalendars = false

			if (calendars.length === 0) {
				this.showEmptyCalendarScreen = true
			}
		} else {
			await initializeClientForUserView()
			await this.$store.dispatch('fetchCurrentUserPrincipal')
			const { calendars, trashBin } = await this.$store.dispatch('loadCollections')
			logger.debug('calendars and trash bin loaded', { calendars, trashBin })
			const owners = []
			calendars.forEach((calendar) => {
				if (owners.indexOf(calendar.owner) === -1) {
					owners.push(calendar.owner)
				}
			})
			owners.forEach((owner) => {
				this.$store.dispatch('fetchPrincipalByUrl', {
					url: owner,
				})
			})

			const writeableCalendarIndex = calendars.findIndex((calendar) => {
				return !calendar.readOnly
			})

			// No writeable calendars? Create a new one!
			if (writeableCalendarIndex === -1) {
				logger.info('User has no writable calendar, a new personal calendar will be created')
				this.loadingCalendars = true
				await this.$store.dispatch('appendCalendar', {
					displayName: this.$t('calendar', 'Personal'),
					color: uidToHexColor(this.$t('calendar', 'Personal')),
					order: 0,
				})
			}

			this.loadingCalendars = false
		}
		if (this.$store.getters.getSyncTimeout > 1000) {
			this.checkForUpdatesJob = setInterval(async() => {
				if (this.$route.name.startsWith('Public') || this.$route.name.startsWith('Embed')) {
					const tokens = this.$route.params.tokens.split('-')
					await this.$store.dispatch('syncPublicCalendars', { tokens })
				} else {
					await this.$store.dispatch('syncCalendars')
				}
			}, this.$store.getters.getSyncTimeout)
		}
	},
	async mounted() {
		if (this.timezone === 'automatic' && this.timezoneId === 'UTC') {
			const { toastElement }
				= showWarning(this.$t('calendar', 'The automatic time zone detection determined your time zone to be UTC.\nThis is most likely the result of security measures of your web browser.\nPlease set your time zone manually in the calendar settings.'), { timeout: 60000 })

			toastElement.classList.add('toast-calendar-multiline')
		}
		if (getTimezoneManager().getTimezoneForId(this.timezoneId) === null) {
			const { toastElement }
				= showWarning(this.$t('calendar', 'Your configured time zone ({timezoneId}) was not found. Falling back to UTC.\nPlease change your time zone in the settings and report this issue.', { timezoneId: this.timezoneId }), { timeout: 60000 })

			toastElement.classList.add('toast-calendar-multiline')
		}

		await this.loadMomentLocale()
	},
	methods: {
		/**
		 * Loads the locale data for moment.js
		 *
		 * @return {Promise<void>}
		 */
		async loadMomentLocale() {
			const locale = await loadMomentLocalization()
			this.$store.commit('setMomentLocale', { locale })
		},
	},
}
</script><|MERGE_RESOLUTION|>--- conflicted
+++ resolved
@@ -224,16 +224,13 @@
 			tasksEnabled: loadState('calendar', 'tasks_enabled'),
 			timezone: loadState('calendar', 'timezone'),
 			showTasks: loadState('calendar', 'show_tasks'),
-<<<<<<< HEAD
 			syncTimeout: loadState('calendar', 'sync_timeout'),
-=======
 			hideEventExport: loadState('calendar', 'hide_event_export'),
 			forceEventAlarmType: loadState('calendar', 'force_event_alarm_type', false),
 			disableAppointments: loadState('calendar', 'disable_appointments', false),
 			canSubscribeLink: loadState('calendar', 'can_subscribe_link', false),
 			attachmentsFolder: loadState('calendar', 'attachments_folder', false),
 			showResources: loadState('calendar', 'show_resources', true),
->>>>>>> 9b2c4ddd
 		})
 		this.$store.dispatch('initializeCalendarJsConfig')
 
