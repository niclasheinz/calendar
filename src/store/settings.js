--- conflicted
+++ resolved
@@ -26,11 +26,8 @@
 import { setConfig as setCalendarJsConfig } from '@nextcloud/calendar-js'
 import { setConfig } from '../services/settings.js'
 import { logInfo } from '../utils/logger.js'
-<<<<<<< HEAD
+import getTimezoneManager from '../services/timezoneDataProviderService.js'
 import moment from '@nextcloud/moment'
-=======
-import getTimezoneManager from '../services/timezoneDataProviderService.js'
->>>>>>> 9b2c4ddd
 
 const state = {
 	// env
@@ -45,11 +42,8 @@
 	showWeekNumbers: null,
 	skipPopover: null,
 	slotDuration: null,
-<<<<<<< HEAD
+	defaultReminder: null,
 	syncTimeout: null,
-=======
-	defaultReminder: null,
->>>>>>> 9b2c4ddd
 	tasksEnabled: false,
 	timezone: 'automatic',
 	hideEventExport: false,
@@ -155,24 +149,6 @@
 	/**
 	 * Initialize settings
 	 *
-<<<<<<< HEAD
-	 * @param {Object} state The Vuex state
-	 * @param {Object} data The destructuring object
-	 * @param {String} data.appVersion The version of the Nextcloud app
-	 * @param {Boolean} data.eventLimit Whether or not to limit number of visible events in grid view
-	 * @param {Boolean} data.firstRun Whether or not this is the first run
-	 * @param {Boolean} data.showWeekNumbers Whether or not to show week numbers
-	 * @param {Boolean} data.showTasks Whether or not to display tasks with a due-date
-	 * @param {Boolean} data.showWeekends Whether or not to display weekends
-	 * @param {Boolean} data.skipPopover Whether or not to skip the simple event popover
-	 * @param {String} data.slotDuration The duration of one slot in the agendaView
-	 * @param {String} data.syncTimeout The timeout between fetching updates from the server
-	 * @param {Boolean} data.talkEnabled Whether or not the talk app is enabled
-	 * @param {Boolean} data.tasksEnabled Whether ot not the tasks app is enabled
-	 * @param {String} data.timezone The timezone to view the calendar in. Either an Olsen timezone or "automatic"
-	 */
-	loadSettingsFromServer(state, { appVersion, eventLimit, firstRun, showWeekNumbers, showTasks, showWeekends, skipPopover, slotDuration, syncTimeout, talkEnabled, tasksEnabled, timezone }) {
-=======
 	 * @param {object} state The Vuex state
 	 * @param {object} data The destructuring object
 	 * @param {string} data.appVersion The version of the Nextcloud app
@@ -184,6 +160,7 @@
 	 * @param {boolean} data.skipPopover Whether or not to skip the simple event popover
 	 * @param {string} data.slotDuration The duration of one slot in the agendaView
 	 * @param {string} data.defaultReminder The default reminder to set on newly created events
+	 * @param {String} data.syncTimeout The timeout between fetching updates from the server
 	 * @param {boolean} data.talkEnabled Whether or not the talk app is enabled
 	 * @param {boolean} data.tasksEnabled Whether ot not the tasks app is enabled
 	 * @param {string} data.timezone The timezone to view the calendar in. Either an Olsen timezone or "automatic"
@@ -194,8 +171,7 @@
 	 * @param {string} data.attachmentsFolder Default user's attachments folder
 	 * @param {boolean} data.showResources Show or hide the resources tab
 	 */
-	loadSettingsFromServer(state, { appVersion, eventLimit, firstRun, showWeekNumbers, showTasks, showWeekends, skipPopover, slotDuration, defaultReminder, talkEnabled, tasksEnabled, timezone, hideEventExport, forceEventAlarmType, disableAppointments, canSubscribeLink, attachmentsFolder, showResources }) {
->>>>>>> 9b2c4ddd
+	loadSettingsFromServer(state, { appVersion, eventLimit, firstRun, showWeekNumbers, showTasks, showWeekends, skipPopover, slotDuration, syncTimeout, defaultReminder, talkEnabled, tasksEnabled, timezone, hideEventExport, forceEventAlarmType, disableAppointments, canSubscribeLink, attachmentsFolder, showResources }) {
 		logInfo(`
 Initial settings:
 	- AppVersion: ${appVersion}
@@ -206,11 +182,8 @@
 	- ShowWeekends: ${showWeekends}
 	- SkipPopover: ${skipPopover}
 	- SlotDuration: ${slotDuration}
-<<<<<<< HEAD
+	- DefaultReminder: ${defaultReminder}
 	- SyncTimeout: ${syncTimeout}
-=======
-	- DefaultReminder: ${defaultReminder}
->>>>>>> 9b2c4ddd
 	- TalkEnabled: ${talkEnabled}
 	- TasksEnabled: ${tasksEnabled}
 	- Timezone: ${timezone}
@@ -230,11 +203,8 @@
 		state.showWeekends = showWeekends
 		state.skipPopover = skipPopover
 		state.slotDuration = slotDuration
-<<<<<<< HEAD
 		state.syncTimeout = syncTimeout
-=======
 		state.defaultReminder = defaultReminder
->>>>>>> 9b2c4ddd
 		state.talkEnabled = talkEnabled
 		state.tasksEnabled = tasksEnabled
 		state.timezone = timezone
@@ -277,14 +247,14 @@
 		: state.timezone,
 
 	/**
-<<<<<<< HEAD
 	 * Gets the sync timeout in milliseconds.
 	 *
 	 * @param {Object} state The Vuex state
 	 * @returns {Integer}
 	 */
 	getSyncTimeout: (state) => moment.duration(state.syncTimeout).asMilliseconds(),
-=======
+
+	/**
 	 * Gets the resolved timezone object.
 	 * Falls back to UTC if timezone is invalid.
 	 *
@@ -300,7 +270,6 @@
 		}
 		return timezoneObject
 	},
->>>>>>> 9b2c4ddd
 }
 
 const actions = {
